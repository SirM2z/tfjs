/**
 * @license
 * Copyright 2020 Google LLC. All Rights Reserved.
 * Licensed under the Apache License, Version 2.0 (the "License");
 * you may not use this file except in compliance with the License.
 * You may obtain a copy of the License at
 *
 * http://www.apache.org/licenses/LICENSE-2.0
 *
 * Unless required by applicable law or agreed to in writing, software
 * distributed under the License is distributed on an "AS IS" BASIS,
 * WITHOUT WARRANTIES OR CONDITIONS OF ANY KIND, either express or implied.
 * See the License for the specific language governing permissions and
 * limitations under the License.
 * =============================================================================
 */

import * as backend_util from '../../../backends/backend_util';
import {BinaryInputs} from '../../../kernel_names';
import {KernelConfig} from '../../../kernel_registry';
import {DataType, NumericDataType, TypedArray} from '../../../types';
import * as util from '../../../util';
import {MathBackendCPU} from '../backend_cpu';
import {assertNotComplex} from '../cpu_util';

<<<<<<< HEAD
export const createBinaryKernelConfig =
    (name: string,
     op: (
         aShape: number[], bShape: number[], aVals: TypedArray,
         bVals: TypedArray, dtype: DataType) => [TypedArray, number[]]):
        KernelConfig => ({
          kernelName: name,
          backendName: 'cpu',
          kernelFunc: ({inputs, backend}) => {
            const {a, b} = inputs as BinaryInputs;
            const cpuBackend = backend as MathBackendCPU;
            assertNotComplex([a, b], name);

            const aVals = cpuBackend.data.get(a.dataId).values as TypedArray;
            const bVals = cpuBackend.data.get(b.dataId).values as TypedArray;

            const [resultData, resultShape] =
                op(a.shape, b.shape, aVals, bVals, a.dtype);

            const dataId = cpuBackend.write(resultData, resultShape, a.dtype);
            return {dataId, shape: resultShape, dtype: a.dtype};
          }
        });

export const createBinaryOp = (op: (a: number, b: number) => number) =>
    (aShape: number[], bShape: number[], aVals: TypedArray, bVals: TypedArray,
     dtype: DataType): [TypedArray, number[]] => {
      const newShape = backend_util.assertAndGetBroadcastShape(aShape, bShape);

      const resultRank = newShape.length;
      const resultStrides = util.computeStrides(newShape);
      const resultSize = util.sizeFromShape(newShape);

      const result =
          util.getTypedArrayFromDType(dtype as NumericDataType, resultSize);

      const aRank = aShape.length;
      const bRank = bShape.length;

      const aStrides = util.computeStrides(aShape);
      const bStrides = util.computeStrides(bShape);

      const aBroadcastDims = backend_util.getBroadcastDims(aShape, newShape);
      const bBroadcastDims = backend_util.getBroadcastDims(bShape, newShape);

      if (aBroadcastDims.length + bBroadcastDims.length === 0) {
        for (let i = 0; i < result.length; ++i) {
          result[i] = op(aVals[i % aVals.length], bVals[i % bVals.length]);
        }
      } else {
        for (let i = 0; i < result.length; ++i) {
          const loc = util.indexToLoc(i, resultRank, resultStrides);

          const aLoc = loc.slice(-aRank);
          aBroadcastDims.forEach(d => aLoc[d] = 0);
          const aIndex = util.locToIndex(aLoc, aRank, aStrides);

          const bLoc = loc.slice(-bRank);
          bBroadcastDims.forEach(d => bLoc[d] = 0);
          const bIndex = util.locToIndex(bLoc, bRank, bStrides);

          result[i] = op(aVals[aIndex], bVals[bIndex]);
        }
      }

      return [result, newShape];
    };
=======
export function createBinaryKernelConfig(
    name: string,
    op: (
        aShape: number[], bShape: number[], aVals: TypedArray,
        bVals: TypedArray,
        dtype: DataType) => [TypedArray, number[]]): KernelConfig {
  return {
    kernelName: name,
    backendName: 'cpu',
    kernelFunc: ({inputs, backend}) => {
      const {a, b} = inputs as BinaryInputs;
      const cpuBackend = backend as MathBackendCPU;
      assertNotComplex([a, b], name);

      const aVals = cpuBackend.data.get(a.dataId).values as TypedArray;
      const bVals = cpuBackend.data.get(b.dataId).values as TypedArray;

      const [resultData, resultShape] =
          op(a.shape, b.shape, aVals, bVals, a.dtype);

      const dataId = cpuBackend.write(resultData, resultShape, a.dtype);
      return {dataId, shape: resultShape, dtype: a.dtype};
    }
  };
}

export function createBinaryKernelImpl(op: (a: number, b: number) => number) {
  return (aShape: number[], bShape: number[], aVals: TypedArray,
          bVals: TypedArray, dtype: DataType): [TypedArray, number[]] => {
    const newShape = backend_util.assertAndGetBroadcastShape(aShape, bShape);

    const resultRank = newShape.length;
    const resultStrides = util.computeStrides(newShape);
    const resultSize = util.sizeFromShape(newShape);

    const result =
        util.getTypedArrayFromDType(dtype as NumericDataType, resultSize);

    const aRank = aShape.length;
    const bRank = bShape.length;

    const aStrides = util.computeStrides(aShape);
    const bStrides = util.computeStrides(bShape);

    const aBroadcastDims = backend_util.getBroadcastDims(aShape, newShape);
    const bBroadcastDims = backend_util.getBroadcastDims(bShape, newShape);

    if (aBroadcastDims.length + bBroadcastDims.length === 0) {
      for (let i = 0; i < result.length; ++i) {
        result[i] = op(aVals[i % aVals.length], bVals[i % bVals.length]);
      }
    } else {
      for (let i = 0; i < result.length; ++i) {
        const loc = util.indexToLoc(i, resultRank, resultStrides);

        const aLoc = loc.slice(-aRank);
        aBroadcastDims.forEach(d => aLoc[d] = 0);
        const aIndex = util.locToIndex(aLoc, aRank, aStrides);

        const bLoc = loc.slice(-bRank);
        bBroadcastDims.forEach(d => bLoc[d] = 0);
        const bIndex = util.locToIndex(bLoc, bRank, bStrides);

        result[i] = op(aVals[aIndex], bVals[bIndex]);
      }
    }

    return [result, newShape];
  };
}
>>>>>>> 6385e9ec
<|MERGE_RESOLUTION|>--- conflicted
+++ resolved
@@ -23,75 +23,6 @@
 import {MathBackendCPU} from '../backend_cpu';
 import {assertNotComplex} from '../cpu_util';
 
-<<<<<<< HEAD
-export const createBinaryKernelConfig =
-    (name: string,
-     op: (
-         aShape: number[], bShape: number[], aVals: TypedArray,
-         bVals: TypedArray, dtype: DataType) => [TypedArray, number[]]):
-        KernelConfig => ({
-          kernelName: name,
-          backendName: 'cpu',
-          kernelFunc: ({inputs, backend}) => {
-            const {a, b} = inputs as BinaryInputs;
-            const cpuBackend = backend as MathBackendCPU;
-            assertNotComplex([a, b], name);
-
-            const aVals = cpuBackend.data.get(a.dataId).values as TypedArray;
-            const bVals = cpuBackend.data.get(b.dataId).values as TypedArray;
-
-            const [resultData, resultShape] =
-                op(a.shape, b.shape, aVals, bVals, a.dtype);
-
-            const dataId = cpuBackend.write(resultData, resultShape, a.dtype);
-            return {dataId, shape: resultShape, dtype: a.dtype};
-          }
-        });
-
-export const createBinaryOp = (op: (a: number, b: number) => number) =>
-    (aShape: number[], bShape: number[], aVals: TypedArray, bVals: TypedArray,
-     dtype: DataType): [TypedArray, number[]] => {
-      const newShape = backend_util.assertAndGetBroadcastShape(aShape, bShape);
-
-      const resultRank = newShape.length;
-      const resultStrides = util.computeStrides(newShape);
-      const resultSize = util.sizeFromShape(newShape);
-
-      const result =
-          util.getTypedArrayFromDType(dtype as NumericDataType, resultSize);
-
-      const aRank = aShape.length;
-      const bRank = bShape.length;
-
-      const aStrides = util.computeStrides(aShape);
-      const bStrides = util.computeStrides(bShape);
-
-      const aBroadcastDims = backend_util.getBroadcastDims(aShape, newShape);
-      const bBroadcastDims = backend_util.getBroadcastDims(bShape, newShape);
-
-      if (aBroadcastDims.length + bBroadcastDims.length === 0) {
-        for (let i = 0; i < result.length; ++i) {
-          result[i] = op(aVals[i % aVals.length], bVals[i % bVals.length]);
-        }
-      } else {
-        for (let i = 0; i < result.length; ++i) {
-          const loc = util.indexToLoc(i, resultRank, resultStrides);
-
-          const aLoc = loc.slice(-aRank);
-          aBroadcastDims.forEach(d => aLoc[d] = 0);
-          const aIndex = util.locToIndex(aLoc, aRank, aStrides);
-
-          const bLoc = loc.slice(-bRank);
-          bBroadcastDims.forEach(d => bLoc[d] = 0);
-          const bIndex = util.locToIndex(bLoc, bRank, bStrides);
-
-          result[i] = op(aVals[aIndex], bVals[bIndex]);
-        }
-      }
-
-      return [result, newShape];
-    };
-=======
 export function createBinaryKernelConfig(
     name: string,
     op: (
@@ -161,5 +92,4 @@
 
     return [result, newShape];
   };
-}
->>>>>>> 6385e9ec
+}